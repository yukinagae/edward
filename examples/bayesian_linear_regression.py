--- conflicted
+++ resolved
@@ -45,33 +45,18 @@
     self.prior_variance = prior_variance
     self.n_vars = 2
 
-<<<<<<< HEAD
-    def log_prob(self, xs, zs):
-        """Return a vector [log p(xs, zs[1,:]), ..., log p(xs, zs[S,:])]."""
-        x, y = xs['x'], xs['y']
-        log_prior = -tf.reduce_sum(zs['z']*zs['z'], 1) / self.prior_variance
-        # broadcasting to do (x*W) + b (n_minibatch x n_samples - n_samples)
-        W = tf.expand_dims(zs['z'][:, 0], 0)
-        b = zs['z'][:, 1]
-        mus = tf.matmul(x, W) + b
-        # broadcasting to do mus - y (n_minibatch x n_samples - n_minibatch x 1)
-        y = tf.expand_dims(y, 1)
-        log_lik = -tf.reduce_sum(tf.pow(mus - y, 2), 0) / self.lik_variance
-        return log_lik + log_prior
-=======
   def log_prob(self, xs, zs):
     """Return a vector [log p(xs, zs[1,:]), ..., log p(xs, zs[S,:])]."""
     x, y = xs['x'], xs['y']
-    log_prior = -tf.reduce_sum(zs * zs, 1) / self.prior_variance
+    log_prior = -tf.reduce_sum(zs['z'] * zs['z'], 1) / self.prior_variance
     # broadcasting to do (x*W) + b (n_minibatch x n_samples - n_samples)
-    W = tf.expand_dims(zs[:, 0], 0)
-    b = zs[:, 1]
+    W = tf.expand_dims(zs['z'][:, 0], 0)
+    b = zs['z'][:, 1]
     mus = tf.matmul(x, W) + b
     # broadcasting to do mus - y (n_minibatch x n_samples - n_minibatch x 1)
     y = tf.expand_dims(y, 1)
     log_lik = -tf.reduce_sum(tf.pow(mus - y, 2), 0) / self.lik_variance
     return log_lik + log_prior
->>>>>>> f79e18e5
 
 
 def build_toy_dataset(N=40, noise_std=0.1):
