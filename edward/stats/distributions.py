--- conflicted
+++ resolved
@@ -401,29 +401,24 @@
 
 class InvGamma:
     """Shape/scale parameterization"""
-<<<<<<< HEAD
-    def rvs(self, alpha, scale=1, size=1):
-        if not isinstance(alpha, np.ndarray):
-            x = stats.invgamma.rvs(alpha, scale=scale, size=size)
-        else:
-            x = []
-            for alphaidx,scaleidx in zip(np.nditer(alpha), np.nditer(scale)):
-                # SciPy is not guaranteed to work with non-scalar arguments.
-                x += [stats.invgamma.rvs(alphaidx, scale=scaleidx, size=size)]
-
-            # Note this doesn't work for multi-dimensional sizes.
-            x = np.asarray(x).transpose()
-
-            # Don't have a sample outer dimension if size=1.
-            if size == 1:
-                x = np.squeeze(x, axis=(0,))
-            elif size is (1, ) or size is [1]:
-                x = np.squeeze(x, axis=(0,))
-
-=======
     def rvs(self, a, scale=1, size=1):
-        x = stats.invgamma.rvs(a, scale=scale, size=size)
->>>>>>> 6b4ad20c
+        if not isinstance(a, np.ndarray):
+            x = stats.invgamma.rvs(a, scale=scale, size=size)
+        else:
+            x = []
+            for aidx,scaleidx in zip(np.nditer(a), np.nditer(scale)):
+                # SciPy is not guaranteed to work with non-scalar arguments.
+                x += [stats.invgamma.rvs(aidx, scale=scaleidx, size=size)]
+
+            # Note this doesn't work for multi-dimensional sizes.
+            x = np.asarray(x).transpose()
+
+            # Don't have a sample outer dimension if size=1.
+            if size == 1:
+                x = np.squeeze(x, axis=(0,))
+            elif size is (1, ) or size is [1]:
+                x = np.squeeze(x, axis=(0,))
+
         # This is temporary to avoid returning Inf values.
         x[x < 1e-10] = 0.1
         x[x > 1e10] = 1.0
