--- conflicted
+++ resolved
@@ -235,14 +235,8 @@
         self.n_print = n_print
         self.loss = tf.constant(0.0)
 
-<<<<<<< HEAD
         if n_minibatch is not None and not isinstance(self.model_wrapper, StanModel):
             # Re-assign data to batch tensors, with size given by `n_data`.
-=======
-        if n_minibatch is not None and not isinstance(self.model, StanModel):
-            # Re-assign data to batch tensors, with size given by
-            # ``n_data``.
->>>>>>> 2c17e5a9
             values = list(six.itervalues(self.data))
             slices = tf.train.slice_input_producer(values)
             # By default use as many threads as CPUs.
