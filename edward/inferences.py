from __future__ import absolute_import
from __future__ import division
from __future__ import print_function

import multiprocessing
import numpy as np
import six
import tensorflow as tf

from edward.models import StanModel, Variational, PointMass
from edward.util import get_dims, get_session, hessian, \
    kl_multivariate_normal, log_sum_exp, stop_gradient

try:
  import prettytensor as pt
except ImportError:
  pass


class Inference(object):
  """Base class for Edward inference methods.

  Attributes
  ----------
  model : ed.Model
    probability model
  data : dict of tf.Tensor
    Data dictionary whose values may vary at each session run.
  """
  def __init__(self, model, data=None):
    """Initialization.

    Parameters
    ----------
    model : ed.Model
      probability model
    data : dict, optional
      Data dictionary. For TensorFlow, Python, and Stan models,
      the key type is a string; for PyMC3, the key type is a
      Theano shared variable. For TensorFlow, Python, and PyMC3
      models, the value type is a NumPy array or TensorFlow
      tensor; for Stan, the value type is the type
      according to the Stan program's data block.

    Notes
    -----
    If ``data`` is not passed in, the dictionary is empty.

    Three options are available for batch training:
    1. internally if user passes in data as a dictionary of NumPy
       arrays;
    2. externally if user passes in data as a dictionary of
       TensorFlow placeholders (and manually feeds them);
    3. externally if user passes in data as TensorFlow tensors
       which are the outputs of data readers.
    """
    sess = get_session()
    self.model = model
    if data is None:
      data = {}

    if isinstance(model, StanModel):
      # Stan models do no support data subsampling because they
      # take arbitrary data structure types in the data block
      # and not just NumPy arrays (this makes it unamenable to
      # TensorFlow placeholders). Therefore fix the data
      # dictionary ``self.data`` at compile time to ``data``.
      self.data = data
    else:
      self.data = {}
      for key, value in six.iteritems(data):
        if isinstance(value, tf.Tensor):
          # If ``data`` has TensorFlow placeholders, the user
          # must manually feed them at each step of
          # inference.
          # If ``data`` has tensors that are the output of
          # data readers, then batch training operates
          # according to the reader.
          self.data[key] = value
        elif isinstance(value, np.ndarray):
          # If ``data`` has NumPy arrays, store the data
          # in the computational graph.
          placeholder = tf.placeholder(tf.float32, value.shape)
          var = tf.Variable(placeholder, trainable=False, collections=[])
          self.data[key] = var
          sess.run(var.initializer, {placeholder: value})
        else:
          raise NotImplementedError()


class MonteCarlo(Inference):
  """Base class for Monte Carlo inference methods.
  """
  def __init__(self, *args, **kwargs):
    """Initialization.

    Parameters
    ----------
    model : ed.Model
      probability model
    data : dict, optional
      Data dictionary. For TensorFlow, Python, and Stan models,
      the key type is a string; for PyMC3, the key type is a
      Theano shared variable. For TensorFlow, Python, and PyMC3
      models, the value type is a NumPy array or TensorFlow
      placeholder; for Stan, the value type is the type
      according to the Stan program's data block.
    """
    super(MonteCarlo, self).__init__(*args, **kwargs)


class VariationalInference(Inference):
  """Base class for variational inference methods.
  """
  def __init__(self, model, variational, data=None):
    """Initialization.

    Parameters
    ----------
    model : ed.Model
      probability model
    variational : ed.Variational
      variational model or distribution
    data : dict, optional
      Data dictionary. For TensorFlow, Python, and Stan models,
      the key type is a string; for PyMC3, the key type is a
      Theano shared variable. For TensorFlow, Python, and PyMC3
      models, the value type is a NumPy array or TensorFlow
      placeholder; for Stan, the value type is the type
      according to the Stan program's data block.
    """
<<<<<<< HEAD
    super(VariationalInference, self).__init__(model, data)
    self.variational = variational
=======
    def __init__(self, model, variational, data=None):
        """Initialization.

        Parameters
        ----------
        model : ed.Model
            probability model
        variational : ed.Variational
            variational model or distribution
        data : dict, optional
            Data dictionary. For TensorFlow, Python, and Stan models,
            the key type is a string; for PyMC3, the key type is a
            Theano shared variable. For TensorFlow, Python, and PyMC3
            models, the value type is a NumPy array or TensorFlow
            placeholder; for Stan, the value type is the type
            according to the Stan program's data block.
        """
        super(VariationalInference, self).__init__(model, data)
        self.variational = variational

    def run(self, *args, **kwargs):
        """A simple wrapper to run variational inference.

        1. Initialize via ``initialize``.
        2. Run ``update`` for ``self.n_iter`` iterations.
        3. While running, ``print_progress``.
        4. Finalize via ``finalize``.

        Parameters
        ----------
        *args
            Passed into ``initialize``.
        **kwargs
            Passed into ``initialize``.
        """
        self.initialize(*args, **kwargs)
        for t in range(self.n_iter+1):
            loss = self.update()
            self.print_progress(t, loss)

        self.finalize()

    def initialize(self, n_iter=1000, n_minibatch=None, n_print=100,
        optimizer=None, scope=None, logdir=None):
        """Initialize variational inference algorithm.

        Set up ``tf.train.AdamOptimizer`` with a decaying scale factor.

        Initialize all variables.

        Parameters
        ----------
        n_iter : int, optional
            Number of iterations for optimization.
        n_minibatch : int, optional
            Number of samples for data subsampling. Default is to use
            all the data. Subsampling is available only if all data
            passed in are NumPy arrays and the model is not a Stan
            model. For subsampling details, see
            ``tf.train.slice_input_producer`` and ``tf.train.batch``.
        n_print : int, optional
            Number of iterations for each print progress. To suppress print
            progress, then specify None.
        optimizer : str, optional
            Whether to use TensorFlow optimizer or PrettyTensor
            optimizer when using PrettyTensor. Defaults to TensorFlow.
        scope : str, optional
            Scope of TensorFlow variable objects to optimize over.
        logdir : str, optional
            Directory where event file will be written. For details,
            see `tf.train.SummaryWriter`. Default is to write nothing.
        """
        self.n_iter = n_iter
        self.n_minibatch = n_minibatch
        self.n_print = n_print
        self.loss = tf.constant(0.0)

        if n_minibatch is not None and not isinstance(self.model, StanModel):
            # Re-assign data to batch tensors, with size given by
            # ``n_data``.
            values = list(six.itervalues(self.data))
            slices = tf.train.slice_input_producer(values)
            # By default use as many threads as CPUs.
            batches = tf.train.batch(slices, n_minibatch,
                                     num_threads=multiprocessing.cpu_count())
            if not isinstance(batches, list):
                # ``tf.train.batch`` returns tf.Tensor if ``slices`` is a
                # list of size 1.
                batches = [batches]

            self.data = {key: value for key, value in
                         zip(six.iterkeys(self.data), batches)}

        loss = self.build_loss()
        if optimizer is None:
            var_list = tf.get_collection(tf.GraphKeys.TRAINABLE_VARIABLES,
                                         scope=scope)
            # Use ADAM with a decaying scale factor.
            global_step = tf.Variable(0, trainable=False)
            starter_learning_rate = 0.1
            learning_rate = tf.train.exponential_decay(starter_learning_rate,
                                                global_step,
                                                100, 0.9, staircase=True)
            optimizer = tf.train.AdamOptimizer(learning_rate)
            self.train = optimizer.minimize(loss, global_step=global_step,
                                            var_list=var_list)
        else:
            if scope is not None:
                raise NotImplementedError("PrettyTensor optimizer does not accept a variable scope.")

            optimizer = tf.train.AdamOptimizer(0.01, epsilon=1.0)
            self.train = pt.apply_optimizer(optimizer, losses=[loss])

        if logdir is not None:
            train_writer = tf.train.SummaryWriter(logdir, tf.get_default_graph())

        init = tf.initialize_all_variables()
        init.run()

        # Start input enqueue threads.
        self.coord = tf.train.Coordinator()
        self.threads = tf.train.start_queue_runners(coord=self.coord)

    def update(self):
        """Run one iteration of optimizer for variational inference.

        Returns
        -------
        loss : double
            Loss function values after one iteration.
        """
        sess = get_session()
        _, loss = sess.run([self.train, self.loss])
        return loss

    def print_progress(self, t, loss):
        """Print progress to output.

        Parameters
        ----------
        t : int
            Iteration counter.
        loss : double
            Loss function value at iteration ``t``.
        """
        if self.n_print is not None:
            if t % self.n_print == 0:
                print("iter {:d} loss {:.2f}".format(t, loss))
                print(self.variational)

    def finalize(self):
        """Function to call after convergence.

        Any class based on ``VariationalInference`` **may**
        overwrite this method.
        """
        # Ask threads to stop.
        self.coord.request_stop()
        self.coord.join(self.threads)

    def build_loss(self):
        """Build loss function.

        Empty method.

        Any class based on ``VariationalInference`` **must**
        implement this method.

        Raises
        ------
        NotImplementedError
        """
        raise NotImplementedError()
>>>>>>> ce904695

  def run(self, *args, **kwargs):
    """A simple wrapper to run variational inference.

    1. Initialize via ``initialize``.
    2. Run ``update`` for ``self.n_iter`` iterations.
    3. While running, ``print_progress``.
    4. Finalize via ``finalize``.

    Parameters
    ----------
    *args
      Passed into ``initialize``.
    **kwargs
      Passed into ``initialize``.
    """
    self.initialize(*args, **kwargs)
    for t in range(self.n_iter + 1):
      loss = self.update()
      self.print_progress(t, loss)

    self.finalize()

  def initialize(self, n_iter=1000, n_minibatch=None, n_print=100,
                 optimizer=None, scope=None):
    """Initialize variational inference algorithm.

    Set up ``tf.train.AdamOptimizer`` with a decaying scale factor.

    Initialize all variables.

    Parameters
    ----------
    n_iter : int, optional
      Number of iterations for optimization.
    n_minibatch : int, optional
      Number of samples for data subsampling. Default is to use
      all the data. Subsampling is available only if all data
      passed in are NumPy arrays and the model is not a Stan
      model. For subsampling details, see
      ``tf.train.slice_input_producer`` and ``tf.train.batch``.
    n_print : int, optional
      Number of iterations for each print progress. To suppress print
      progress, then specify None.
    optimizer : str, optional
      Whether to use TensorFlow optimizer or PrettyTensor
      optimizer when using PrettyTensor. Defaults to TensorFlow.
    scope : str, optional
      Scope of TensorFlow variable objects to optimize over.
    """
    self.n_iter = n_iter
    self.n_minibatch = n_minibatch
    self.n_print = n_print
    self.loss = tf.constant(0.0)

    if n_minibatch is not None and not isinstance(self.model, StanModel):
      # Re-assign data to batch tensors, with size given by
      # ``n_data``.
      values = list(six.itervalues(self.data))
      slices = tf.train.slice_input_producer(values)
      # By default use as many threads as CPUs.
      batches = tf.train.batch(slices, n_minibatch,
                               num_threads=multiprocessing.cpu_count())
      if not isinstance(batches, list):
        # ``tf.train.batch`` returns tf.Tensor if ``slices`` is a
        # list of size 1.
        batches = [batches]

      self.data = {key: value for key, value in
                   zip(six.iterkeys(self.data), batches)}

    loss = self.build_loss()
    if optimizer is None:
      var_list = tf.get_collection(tf.GraphKeys.TRAINABLE_VARIABLES,
                                   scope=scope)
      # Use ADAM with a decaying scale factor.
      global_step = tf.Variable(0, trainable=False)
      starter_learning_rate = 0.1
      learning_rate = tf.train.exponential_decay(starter_learning_rate,
                                                 global_step,
                                                 100, 0.9, staircase=True)
      optimizer = tf.train.AdamOptimizer(learning_rate)
      self.train = optimizer.minimize(loss, global_step=global_step,
                                      var_list=var_list)
    else:
      if scope is not None:
        raise NotImplementedError("PrettyTensor optimizer does not accept "
                                  "a variable scope.")

      optimizer = tf.train.AdamOptimizer(0.01, epsilon=1.0)
      self.train = pt.apply_optimizer(optimizer, losses=[loss])

    init = tf.initialize_all_variables()
    init.run()

    # Start input enqueue threads.
    self.coord = tf.train.Coordinator()
    self.threads = tf.train.start_queue_runners(coord=self.coord)

  def update(self):
    """Run one iteration of optimizer for variational inference.

    Returns
    -------
    loss : double
      Loss function values after one iteration.
    """
    sess = get_session()
    _, loss = sess.run([self.train, self.loss])
    return loss

  def print_progress(self, t, loss):
    """Print progress to output.

    Parameters
    ----------
    t : int
      Iteration counter.
    loss : double
      Loss function value at iteration ``t``.
    """
    if self.n_print is not None:
      if t % self.n_print == 0:
        print("iter {:d} loss {:.2f}".format(t, loss))
        print(self.variational)

  def finalize(self):
    """Function to call after convergence.

    Any class based on ``VariationalInference`` **may**
    overwrite this method.
    """
    # Ask threads to stop.
    self.coord.request_stop()
    self.coord.join(self.threads)

  def build_loss(self):
    """Build loss function.

    Empty method.

    Any class based on ``VariationalInference`` **must**
    implement this method.

    Raises
    ------
    NotImplementedError
    """
    raise NotImplementedError()


class MFVI(VariationalInference):
  """Mean-field variational inference.

  This class implements a variety of "black-box" variational inference
  techniques (Ranganath et al., 2014) that minimize

  .. math::

    KL( q(z; \lambda) || p(z | x) ).

  This is equivalent to maximizing the objective function (Jordan et al., 1999)

  .. math::

    ELBO =  E_{q(z; \lambda)} [ \log p(x, z) - \log q(z; \lambda) ].
  """
  def __init__(self, *args, **kwargs):
    super(MFVI, self).__init__(*args, **kwargs)

  def initialize(self, n_samples=1, score=None, *args, **kwargs):
    """Initialization.

    Parameters
    ----------
    n_samples : int, optional
      Number of samples from variational model for calculating
      stochastic gradients.
    score : bool, optional
      Whether to force inference to use the score function
      gradient estimator. Otherwise default is to use the
      reparameterization gradient if available.
    """
    if score is None and self.variational.is_reparameterized and \
            self.variational.is_differentiable:
      self.score = False
    else:
      self.score = True

    self.n_samples = n_samples
    return super(MFVI, self).initialize(*args, **kwargs)

  def build_loss(self):
    """Wrapper for the MFVI loss function.

    .. math::

      -ELBO =  -E_{q(z; \lambda)} [ \log p(x, z) - \log q(z; \lambda) ]

    MFVI supports

    1. score function gradients
    2. reparameterization gradients

    of the loss function.

    If the variational model is a Gaussian distribution, then part of the
    loss function can be computed analytically.

    If the variational model is a normal distribution and the prior is
    standard normal, then part of the loss function can be computed
    analytically following Kingma and Welling (2014),

    .. math::

      E[\log p(x | z) + KL],

    where the KL term is computed analytically.

    Returns
    -------
    result :
      an appropriately selected loss function form
    """
    if self.score:
      if self.variational.is_normal and hasattr(self.model, 'log_lik'):
        return self.build_score_loss_kl()
      # Analytic entropies may lead to problems around
      # convergence; for now it is deactivated.
      # elif self.variational.is_entropy:
      #    return self.build_score_loss_entropy()
      else:
        return self.build_score_loss()
    else:
      if self.variational.is_normal and hasattr(self.model, 'log_lik'):
        return self.build_reparam_loss_kl()
      # elif self.variational.is_entropy:
      #    return self.build_reparam_loss_entropy()
      else:
        return self.build_reparam_loss()

  def build_score_loss(self):
    """Build loss function. Its automatic differentiation
    is a stochastic gradient of

    .. math::

      -ELBO =  -E_{q(z; \lambda)} [ \log p(x, z) - \log q(z; \lambda) ]

    based on the score function estimator. (Paisley et al., 2012)

    Computed by sampling from :math:`q(z;\lambda)` and evaluating the
    expectation using Monte Carlo sampling.
    """
    x = self.data
    z = self.variational.sample(self.n_samples)

    q_log_prob = self.variational.log_prob(stop_gradient(z))
    losses = self.model.log_prob(x, z) - q_log_prob
    self.loss = tf.reduce_mean(losses)
    return -tf.reduce_mean(q_log_prob * stop_gradient(losses))

  def build_reparam_loss(self):
    """Build loss function. Its automatic differentiation
    is a stochastic gradient of

    .. math::

      -ELBO =  -E_{q(z; \lambda)} [ \log p(x, z) - \log q(z; \lambda) ]

    based on the reparameterization trick. (Kingma and Welling, 2014)

    Computed by sampling from :math:`q(z;\lambda)` and evaluating the
    expectation using Monte Carlo sampling.
    """
    x = self.data
    z = self.variational.sample(self.n_samples)

    self.loss = tf.reduce_mean(self.model.log_prob(x, z) -
                               self.variational.log_prob(z))
    return -self.loss

  def build_score_loss_kl(self):
    """Build loss function. Its automatic differentiation
    is a stochastic gradient of

    .. math::

      -ELBO =  - ( E_{q(z; \lambda)} [ \log p(x | z) ]
             + KL(q(z; \lambda) || p(z)) )

    based on the score function estimator. (Paisley et al., 2012)

    It assumes the KL is analytic.

    It assumes the prior is :math:`p(z) = \mathcal{N}(z; 0, 1)`.

    Computed by sampling from :math:`q(z;\lambda)` and evaluating the
    expectation using Monte Carlo sampling.
    """
    x = self.data
    z = self.variational.sample(self.n_samples)

    q_log_prob = self.variational.log_prob(stop_gradient(z))
    p_log_lik = self.model.log_lik(x, z)
    mu = tf.concat(0, [layer.loc for layer in self.variational.layers])
    sigma = tf.concat(0, [layer.scale for layer in self.variational.layers])
    kl = kl_multivariate_normal(mu, sigma)
    self.loss = tf.reduce_mean(p_log_lik) - kl
    return -(tf.reduce_mean(q_log_prob * stop_gradient(p_log_lik)) - kl)

  def build_score_loss_entropy(self):
    """Build loss function. Its automatic differentiation
    is a stochastic gradient of

    .. math::

      -ELBO =  - ( E_{q(z; \lambda)} [ \log p(x, z) ]
            + H(q(z; \lambda)) )

    based on the score function estimator. (Paisley et al., 2012)

    It assumes the entropy is analytic.

    Computed by sampling from :math:`q(z;\lambda)` and evaluating the
    expectation using Monte Carlo sampling.
    """
    x = self.data
    z = self.variational.sample(self.n_samples)

    q_log_prob = self.variational.log_prob(stop_gradient(z))
    p_log_prob = self.model.log_prob(x, z)
    q_entropy = self.variational.entropy()
    self.loss = tf.reduce_mean(p_log_prob) + q_entropy
    return -(tf.reduce_mean(q_log_prob * stop_gradient(p_log_prob)) +
             q_entropy)

  def build_reparam_loss_kl(self):
    """Build loss function. Its automatic differentiation
    is a stochastic gradient of

    .. math::

      -ELBO =  - ( E_{q(z; \lambda)} [ \log p(x | z) ]
            + KL(q(z; \lambda) || p(z)) )

    based on the reparameterization trick. (Kingma and Welling, 2014)

    It assumes the KL is analytic.

    It assumes the prior is :math:`p(z) = \mathcal{N}(z; 0, 1)`

    Computed by sampling from :math:`q(z;\lambda)` and evaluating the
    expectation using Monte Carlo sampling.
    """
    x = self.data
    z = self.variational.sample(self.n_samples)

    mu = tf.concat(0, [layer.loc for layer in self.variational.layers])
    sigma = tf.concat(0, [layer.scale for layer in self.variational.layers])
    self.loss = tf.reduce_mean(self.model.log_lik(x, z)) - \
        kl_multivariate_normal(mu, sigma)
    return -self.loss

  def build_reparam_loss_entropy(self):
    """Build loss function. Its automatic differentiation
    is a stochastic gradient of

    .. math::

      -ELBO =  -( E_{q(z; \lambda)} [ \log p(x , z) ]
            + H(q(z; \lambda)) )

    based on the reparameterization trick. (Kingma and Welling, 2014)

    It assumes the entropy is analytic.

    Computed by sampling from :math:`q(z;\lambda)` and evaluating the
    expectation using Monte Carlo sampling.
    """
    x = self.data
    z = self.variational.sample(self.n_samples)
    self.loss = tf.reduce_mean(self.model.log_prob(x, z)) + \
        self.variational.entropy()
    return -self.loss


class KLpq(VariationalInference):
  """A variational inference method that minimizes the Kullback-Leibler
  divergence from the posterior to the variational model (Cappe et al., 2008)

  .. math::

    KL( p(z |x) || q(z) ).
  """
  def __init__(self, *args, **kwargs):
    super(KLpq, self).__init__(*args, **kwargs)

  def initialize(self, n_samples=1, *args, **kwargs):
    """Initialization.

    Parameters
    ----------
    n_samples : int, optional
      Number of samples from variational model for calculating
      stochastic gradients.
    """
    self.n_samples = n_samples
    return super(KLpq, self).initialize(*args, **kwargs)

  def build_loss(self):
    """Build loss function. Its automatic differentiation
    is a stochastic gradient of

    .. math::
      KL( p(z |x) || q(z) )
      =
      E_{p(z | x)} [ \log p(z | x) - \log q(z; \lambda) ]

    based on importance sampling.

    Computed as

    .. math::
      1/B \sum_{b=1}^B [ w_{norm}(z^b; \lambda) *
                (\log p(x, z^b) - \log q(z^b; \lambda) ]

    where

    .. math::
      z^b \sim q(z^b; \lambda)

      w_{norm}(z^b; \lambda) = w(z^b; \lambda) / \sum_{b=1}^B (w(z^b; \lambda))

      w(z^b; \lambda) = p(x, z^b) / q(z^b; \lambda)

    which gives a gradient

    .. math::
      - 1/B \sum_{b=1}^B
      w_{norm}(z^b; \lambda) \partial_{\lambda} \log q(z^b; \lambda)

    """
    x = self.data
    z = self.variational.sample(self.n_samples)

    # normalized importance weights
    q_log_prob = self.variational.log_prob(stop_gradient(z))
    log_w = self.model.log_prob(x, z) - q_log_prob
    log_w_norm = log_w - log_sum_exp(log_w)
    w_norm = tf.exp(log_w_norm)

    self.loss = tf.reduce_mean(w_norm * log_w)
    return -tf.reduce_mean(q_log_prob * stop_gradient(w_norm))


class MAP(VariationalInference):
  """Maximum a posteriori inference.

  We implement this using a ``PointMass`` variational distribution to
  solve the following optimization problem

  .. math::

    \min_{z} - \log p(x,z)
  """
  def __init__(self, model, data=None, params=None):
    with tf.variable_scope("variational"):
      if hasattr(model, 'n_vars'):
        variational = Variational()
        variational.add(PointMass(model.n_vars, params))
      else:
        variational = Variational()
        variational.add(PointMass(0))

    super(MAP, self).__init__(model, variational, data)

  def build_loss(self):
    """Build loss function. Its automatic differentiation
    is the gradient of

    .. math::
      - \log p(x,z)
    """
    x = self.data
    z = self.variational.sample()
    self.loss = tf.squeeze(self.model.log_prob(x, z))
    return -self.loss


class Laplace(MAP):
  """Laplace approximation.

  It approximates the posterior distribution using a normal
  distribution centered at the mode of the posterior.

  We implement this by running ``MAP`` to find the posterior mode.
  This forms the mean of the normal approximation. We then compute
  the Hessian at the mode of the posterior. This forms the
  covariance of the normal approximation.
  """
  def __init__(self, model, data=None, params=None):
    super(Laplace, self).__init__(model, data, params)

  def finalize(self):
    """Function to call after convergence.

    Computes the Hessian at the mode.
    """
    # use only a batch of data to estimate hessian
    x = self.data
    z = self.variational.sample()
    var_list = tf.get_collection(tf.GraphKeys.TRAINABLE_VARIABLES,
                                 scope='variational')
    inv_cov = hessian(self.model.log_prob(x, z), var_list)
    print("Precision matrix:")
    print(inv_cov.eval())
    super(Laplace, self).finalize()<|MERGE_RESOLUTION|>--- conflicted
+++ resolved
@@ -129,184 +129,8 @@
       placeholder; for Stan, the value type is the type
       according to the Stan program's data block.
     """
-<<<<<<< HEAD
     super(VariationalInference, self).__init__(model, data)
     self.variational = variational
-=======
-    def __init__(self, model, variational, data=None):
-        """Initialization.
-
-        Parameters
-        ----------
-        model : ed.Model
-            probability model
-        variational : ed.Variational
-            variational model or distribution
-        data : dict, optional
-            Data dictionary. For TensorFlow, Python, and Stan models,
-            the key type is a string; for PyMC3, the key type is a
-            Theano shared variable. For TensorFlow, Python, and PyMC3
-            models, the value type is a NumPy array or TensorFlow
-            placeholder; for Stan, the value type is the type
-            according to the Stan program's data block.
-        """
-        super(VariationalInference, self).__init__(model, data)
-        self.variational = variational
-
-    def run(self, *args, **kwargs):
-        """A simple wrapper to run variational inference.
-
-        1. Initialize via ``initialize``.
-        2. Run ``update`` for ``self.n_iter`` iterations.
-        3. While running, ``print_progress``.
-        4. Finalize via ``finalize``.
-
-        Parameters
-        ----------
-        *args
-            Passed into ``initialize``.
-        **kwargs
-            Passed into ``initialize``.
-        """
-        self.initialize(*args, **kwargs)
-        for t in range(self.n_iter+1):
-            loss = self.update()
-            self.print_progress(t, loss)
-
-        self.finalize()
-
-    def initialize(self, n_iter=1000, n_minibatch=None, n_print=100,
-        optimizer=None, scope=None, logdir=None):
-        """Initialize variational inference algorithm.
-
-        Set up ``tf.train.AdamOptimizer`` with a decaying scale factor.
-
-        Initialize all variables.
-
-        Parameters
-        ----------
-        n_iter : int, optional
-            Number of iterations for optimization.
-        n_minibatch : int, optional
-            Number of samples for data subsampling. Default is to use
-            all the data. Subsampling is available only if all data
-            passed in are NumPy arrays and the model is not a Stan
-            model. For subsampling details, see
-            ``tf.train.slice_input_producer`` and ``tf.train.batch``.
-        n_print : int, optional
-            Number of iterations for each print progress. To suppress print
-            progress, then specify None.
-        optimizer : str, optional
-            Whether to use TensorFlow optimizer or PrettyTensor
-            optimizer when using PrettyTensor. Defaults to TensorFlow.
-        scope : str, optional
-            Scope of TensorFlow variable objects to optimize over.
-        logdir : str, optional
-            Directory where event file will be written. For details,
-            see `tf.train.SummaryWriter`. Default is to write nothing.
-        """
-        self.n_iter = n_iter
-        self.n_minibatch = n_minibatch
-        self.n_print = n_print
-        self.loss = tf.constant(0.0)
-
-        if n_minibatch is not None and not isinstance(self.model, StanModel):
-            # Re-assign data to batch tensors, with size given by
-            # ``n_data``.
-            values = list(six.itervalues(self.data))
-            slices = tf.train.slice_input_producer(values)
-            # By default use as many threads as CPUs.
-            batches = tf.train.batch(slices, n_minibatch,
-                                     num_threads=multiprocessing.cpu_count())
-            if not isinstance(batches, list):
-                # ``tf.train.batch`` returns tf.Tensor if ``slices`` is a
-                # list of size 1.
-                batches = [batches]
-
-            self.data = {key: value for key, value in
-                         zip(six.iterkeys(self.data), batches)}
-
-        loss = self.build_loss()
-        if optimizer is None:
-            var_list = tf.get_collection(tf.GraphKeys.TRAINABLE_VARIABLES,
-                                         scope=scope)
-            # Use ADAM with a decaying scale factor.
-            global_step = tf.Variable(0, trainable=False)
-            starter_learning_rate = 0.1
-            learning_rate = tf.train.exponential_decay(starter_learning_rate,
-                                                global_step,
-                                                100, 0.9, staircase=True)
-            optimizer = tf.train.AdamOptimizer(learning_rate)
-            self.train = optimizer.minimize(loss, global_step=global_step,
-                                            var_list=var_list)
-        else:
-            if scope is not None:
-                raise NotImplementedError("PrettyTensor optimizer does not accept a variable scope.")
-
-            optimizer = tf.train.AdamOptimizer(0.01, epsilon=1.0)
-            self.train = pt.apply_optimizer(optimizer, losses=[loss])
-
-        if logdir is not None:
-            train_writer = tf.train.SummaryWriter(logdir, tf.get_default_graph())
-
-        init = tf.initialize_all_variables()
-        init.run()
-
-        # Start input enqueue threads.
-        self.coord = tf.train.Coordinator()
-        self.threads = tf.train.start_queue_runners(coord=self.coord)
-
-    def update(self):
-        """Run one iteration of optimizer for variational inference.
-
-        Returns
-        -------
-        loss : double
-            Loss function values after one iteration.
-        """
-        sess = get_session()
-        _, loss = sess.run([self.train, self.loss])
-        return loss
-
-    def print_progress(self, t, loss):
-        """Print progress to output.
-
-        Parameters
-        ----------
-        t : int
-            Iteration counter.
-        loss : double
-            Loss function value at iteration ``t``.
-        """
-        if self.n_print is not None:
-            if t % self.n_print == 0:
-                print("iter {:d} loss {:.2f}".format(t, loss))
-                print(self.variational)
-
-    def finalize(self):
-        """Function to call after convergence.
-
-        Any class based on ``VariationalInference`` **may**
-        overwrite this method.
-        """
-        # Ask threads to stop.
-        self.coord.request_stop()
-        self.coord.join(self.threads)
-
-    def build_loss(self):
-        """Build loss function.
-
-        Empty method.
-
-        Any class based on ``VariationalInference`` **must**
-        implement this method.
-
-        Raises
-        ------
-        NotImplementedError
-        """
-        raise NotImplementedError()
->>>>>>> ce904695
 
   def run(self, *args, **kwargs):
     """A simple wrapper to run variational inference.
@@ -331,7 +155,7 @@
     self.finalize()
 
   def initialize(self, n_iter=1000, n_minibatch=None, n_print=100,
-                 optimizer=None, scope=None):
+                 optimizer=None, scope=None, logdir=None):
     """Initialize variational inference algorithm.
 
     Set up ``tf.train.AdamOptimizer`` with a decaying scale factor.
@@ -356,6 +180,9 @@
       optimizer when using PrettyTensor. Defaults to TensorFlow.
     scope : str, optional
       Scope of TensorFlow variable objects to optimize over.
+    logdir : str, optional
+      Directory where event file will be written. For details,
+      see `tf.train.SummaryWriter`. Default is to write nothing.
     """
     self.n_iter = n_iter
     self.n_minibatch = n_minibatch
@@ -399,6 +226,9 @@
       optimizer = tf.train.AdamOptimizer(0.01, epsilon=1.0)
       self.train = pt.apply_optimizer(optimizer, losses=[loss])
 
+    if logdir is not None:
+      train_writer = tf.train.SummaryWriter(logdir, tf.get_default_graph())
+
     init = tf.initialize_all_variables()
     init.run()
 
